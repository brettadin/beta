--- conflicted
+++ resolved
@@ -23,13 +23,11 @@
 - _Iteration:_ FastAPI web interface
   - _Summary:_ Added a persistent FastAPI-powered site that exposes search controls for JWST spectra, reuses the Plotly viewer payloads, and responds with interactive metadata and provenance without regenerating static HTML.
   - _Related Issues / Tickets:_ N/A
-<<<<<<< HEAD
 - _Iteration:_ MAST resilience updates
   - _Summary:_ Hardened the MAST discovery pipeline against transient outages and broadened target-only searches via cone lookups so star-name queries surface spectra when exact matches fail.
-=======
+
 - _Iteration:_ Threaded spectrum discovery
   - _Summary:_ Routed the blocking MAST discovery/download and FITS parsing pipeline through FastAPI's threadpool helper so concurrent API requests no longer stall the event loop.
->>>>>>> bd05eeac
   - _Related Issues / Tickets:_ N/A
 
 ## Documentation URLs Consulted
@@ -59,13 +57,11 @@
   - _Additional References:_
     - https://astroquery.readthedocs.io/en/latest/mast/mast_obsquery.html
     - https://specutils.readthedocs.io/en/stable/spectrum1d.html
-<<<<<<< HEAD
 - _Iteration:_ MAST resilience updates
   - _Authoritative Source:_ `Training Documents/Reference Links for app v3.docx`
   - _Additional References:_
     - https://astroquery.readthedocs.io/en/latest/mast/mast_obsquery.html
-=======
->>>>>>> bd05eeac
+
 
 ## Parsed Data Fields with Provenance
 - _Iteration:_ Initial JWST viewer build
@@ -90,13 +86,12 @@
   - _Source:_ MAST observations/product metadata plus JWST FITS headers parsed through the Specutils loader.
   - _Field:_ Same provenance fields as the CLI viewer, now serialized through the API for the browser shell.
   - _Usage:_ Returned via the `/api/spectra` endpoint to populate the mission table and provenance panel dynamically.
-<<<<<<< HEAD
+
 - _Iteration:_ MAST resilience updates
   - _Source:_ Existing MAST observation/product metadata returned by relaxed cone-search discovery.
   - _Field:_ No new fields; the change preserves previous provenance data while ensuring broader target search coverage.
   - _Usage:_ Allows the UI to populate existing panels when spectra are located via the fallback discovery path.
-=======
->>>>>>> bd05eeac
+
 
 ## Validation Steps
 - _Iteration:_ Initial JWST viewer build
@@ -117,12 +112,11 @@
 - _Iteration:_ FastAPI web interface
   - _Checks Performed:_ `PYTHONPATH=src python -m jwst_viewer.webapp --host 127.0.0.1 --port 8000 --help`
   - _Command Output / Evidence:_ FastAPI launcher arguments render, confirming the server entry point.
-<<<<<<< HEAD
+
 - _Iteration:_ MAST resilience updates
   - _Checks Performed:_ `pytest`
   - _Command Output / Evidence:_ Test suite passes, confirming spectrum conversions remain stable after the discovery updates.
-=======
+
 - _Iteration:_ Threaded spectrum discovery
   - _Checks Performed:_ Manually issued overlapping `/api/spectra` requests via a browser and `curl` to verify they complete in parallel without stalling the UI.
   - _Command Output / Evidence:_ Concurrent responses returned promptly with independent payloads, confirming the regression fix.
->>>>>>> bd05eeac
